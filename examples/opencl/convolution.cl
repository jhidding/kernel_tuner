--- conflicted
+++ resolved
@@ -70,9 +70,6 @@
     for (int yi=0; yi<tile_size_y; yi++) {   
         #pragma unroll
         for (int xi=0; xi<tile_size_x; xi++) {
-<<<<<<< HEAD
-            output[(by+ty+yi*block_size_y) * image_width + bx+tx+xi*block_size_x] = sum[yi][xi];
-=======
             #if ((image_height%(block_size_y*tile_size_y)!=0) || (image_width%(block_size_x*tile_size_x)!=0))
             int y = by+ty+yi*block_size_y;
             int x = bx+tx+xi*block_size_x;
@@ -82,7 +79,6 @@
             #else
                 output[(by+ty+yi*block_size_y) * image_width + bx+tx+xi*block_size_x] = sum[yi][xi];
             #endif
->>>>>>> f8856e56
         }
     }
 
